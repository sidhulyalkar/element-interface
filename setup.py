--- conflicted
+++ resolved
@@ -12,10 +12,9 @@
 with open(path.join(here, 'requirements.txt')) as f:
     requirements = f.read().splitlines()
 
-with urllib.request.urlopen('https://raw.githubusercontent.com/flatironinstitute/'
-                            + 'CaImAn/master/requirements.txt') as f:
-    caiman_requirements = f.read().decode('UTF-8').split('\n')
-    caiman_requirements.remove('')
+with urllib.request.urlopen('https://raw.githubusercontent.com/flatironinstitute/CaImAn/master/requirements.txt') as f:
+   caiman_requirements = f.read().decode('UTF-8').split('\n')
+caiman_requirements.remove('')
 
 with open(path.join(here, pkg_name, 'version.py')) as f:
     exec(f.read())
@@ -38,23 +37,13 @@
         'scanreader': ['scanreader@git+https://github.com/atlab/scanreader.git'],
         'sbxreader': ['sbxreader==0.1.6.post1'],
         'suite2p': ['suite2p@git+https://github.com/datajoint-company/suite2p.git',
-<<<<<<< HEAD
-                    'cellpose==1.0.2'],
-=======
 		    'cellpose==1.0.2'],
->>>>>>> c77cf8af
         'caiman_requirements': caiman_requirements,
         'caiman': ['h5py==3.3.0',
                    'scipy==1.7.0',
                    'caiman@git+https://github.com/flatironinstitute/CaImAn.git@v1.8.9'],
         'fissa': ['fissa@git+https://github.com/rochefort-lab/fissa.git'],
-<<<<<<< HEAD
-        'image_converter': ['tifffile==2021.11.2', 'nd2==0.1.6'],
-        'dandi': ['dandi']
-=======
         'image_converter': ['tifffile==2021.11.2', 'nd2==0.1.6']
->>>>>>> c77cf8af
     }
-    # TODO suite2p - issue with current pypi version, github version works,
-    #                change to pypi once issue is resolved and version lock
+    # TODO suite2p - issue with current pypi version, github version works, change to pypi once issue is resolved and version lock
 )