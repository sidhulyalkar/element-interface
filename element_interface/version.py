--- conflicted
+++ resolved
@@ -1,6 +1,3 @@
 """Package metadata"""
-<<<<<<< HEAD
-__version__ = '0.3.0'
-=======
-__version__ = "0.3.0"
->>>>>>> 2ac1ccef
+
+__version__ = "0.3.0"